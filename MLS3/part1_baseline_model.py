<<<<<<< HEAD
"""Baseline MobileNetV2 implementation for the MLS3 assignment."""
=======
"""Baseline MobileNetV2 implementation for the MLS3 assignment.

REFACTORED (V4):
- FUNDAMENTAL FIX: The model was failing because the 32x32 input shape
  invalidated the ImageNet pre-trained weights.
- Added an `UpSampling2D` layer to scale CIFAR-10's (32, 32, 3) input
  to (96, 96, 3) *inside* the model.
- The MobileNetV2 backbone is now correctly instantiated with
  `input_shape=(96, 96, 3)` to properly load and leverage the
  pre-trained weights.
- All other logic (Phase 1 optimizer, data loading) remains stable.
"""
>>>>>>> 6520f858

from __future__ import annotations

import os
import time
from typing import Dict, Iterable, Tuple

import numpy as np
import psutil
import tensorflow as tf
from tensorflow import keras
from tensorflow.keras import layers
from tensorflow.keras.applications import mobilenet_v2
from tensorflow.python.framework.convert_to_constants import (
    convert_variables_to_constants_v2_as_graph,
)
<<<<<<< HEAD


AUTOTUNE = tf.data.AUTOTUNE


def _build_data_augmentation() -> keras.Sequential:
    """Create the data-augmentation pipeline used for training."""

    return keras.Sequential(
        [
            layers.RandomFlip("horizontal"),
            layers.RandomRotation(0.05),
            layers.RandomZoom(0.1),
=======

# --- 全局常量 ---
# 模型接收的原始输入尺寸
NATIVE_INPUT_SHAPE = (32, 32, 3)
# Backbone 期望的、用于迁移学习的尺寸
TARGET_INPUT_SHAPE = (96, 96, 3) 
NUM_CLASSES = 10
BATCH_SIZE = 64
VALIDATION_SPLIT = 0.1

# ... (GPU 设置 & AUTOTUNE 保持不变) ...
try:
    gpus = tf.config.list_physical_devices('GPU')
    if gpus:
        for gpu in gpus:
            tf.config.experimental.set_memory_growth(gpu, True)
except RuntimeError as e:
    print(f"Error initializing GPU: {e}")
AUTOTUNE = tf.data.AUTOTUNE


def print_device_info() -> None:
    """打印详细的可用计算设备信息。"""
    print("\n" + "="*70)
    print("计算设备信息")
    print("="*70)
    print(f"TensorFlow 版本: {tf.__version__}")
    gpus = tf.config.list_physical_devices('GPU')
    if gpus:
        print(f"\n✓ 检测到 GPU - 训练将使用 GPU 加速")
    else:
        print("\n✗ 未检测到 GPU - 训练将使用 CPU")
    memory = psutil.virtual_memory()
    print(f"\n系统内存 (RAM): {memory.total / (1024**3):.2f} GB")
    print(f"可用内存 (RAM): {memory.available / (1024**3):.2f} GB")
    print("="*70 + "\n")


def _build_data_augmentation() -> keras.Sequential:
    """创建数据增强流程（在模型内部使用）。"""
    # 这些增强现在将在 96x96 图像上操作
    return keras.Sequential(
        [
            layers.RandomFlip("horizontal"),
            layers.RandomRotation(0.1),
            layers.RandomTranslation(height_factor=0.1, width_factor=0.1),
            layers.RandomZoom(0.2), # 在 96x96 上可以安全使用 Zoom
>>>>>>> 6520f858
        ],
        name="data_augmentation",
    )


def create_baseline_model(
<<<<<<< HEAD
    input_shape: Tuple[int, int, int] = (224, 224, 3),
    num_classes: int = 10,
    base_learning_rate: float = 1e-3,
) -> keras.Model:
    """Create and compile a MobileNetV2-based classifier.

    The function constructs a MobileNetV2 backbone pre-trained on ImageNet and
    augments it with a small task-specific classification head. The backbone is
    frozen by default to facilitate transfer learning, allowing callers to
    perform head-only training before unfreezing for fine-tuning.

    Args:
        input_shape: Input dimensions for the classifier.
        num_classes: Number of target classes.
        base_learning_rate: Optimizer learning rate used for the initial phase.

    Returns:
        A compiled ``tf.keras.Model`` ready for training.
    """

    inputs = keras.Input(shape=input_shape, name="input_image")
    augmentation = _build_data_augmentation()
    x = augmentation(inputs)
    x = layers.Rescaling(1.0 / 127.5, offset=-1.0, name="rescale_inputs")(x)

    backbone = keras.applications.MobileNetV2(
        input_shape=input_shape,
        include_top=False,
        weights="imagenet",
        pooling=None,
    )
    backbone.trainable = False

    x = backbone(x, training=False)
    x = layers.GlobalAveragePooling2D(name="avg_pool")(x)
    x = layers.Dropout(0.3, name="dropout")(x)
    outputs = layers.Dense(num_classes, activation="softmax", name="predictions")(x)

    model = keras.Model(inputs=inputs, outputs=outputs, name="baseline_mobilenetv2")

    optimizer = keras.optimizers.Adam(learning_rate=base_learning_rate)
    model.compile(
        optimizer=optimizer,
        loss="sparse_categorical_crossentropy",
        metrics=["accuracy"],
    )
    return model


def load_and_preprocess_data(
    image_size: Tuple[int, int] = (224, 224),
    batch_size: int = 64,
    validation_split: float = 0.1,
) -> Tuple[tf.data.Dataset, tf.data.Dataset, tf.data.Dataset]:
    """Load CIFAR-10 and preprocess samples for MobileNetV2.

    The routine performs the following steps:

    * loads CIFAR-10 from ``keras.datasets``;
    * scales images to floating point and resizes them to ``image_size``;
    * applies light data augmentation for the training split;
    * builds ``tf.data.Dataset`` pipelines for train/validation/test sets.

    Args:
        image_size: Target spatial resolution (height, width).
        batch_size: Number of samples per batch.
        validation_split: Fraction of training samples reserved for validation.

    Returns:
        A tuple of ``(train_ds, val_ds, test_ds)`` datasets ready for training
        and evaluation.
=======
    native_shape: Tuple[int, int, int] = NATIVE_INPUT_SHAPE,
    target_shape: Tuple[int, int, int] = TARGET_INPUT_SHAPE,
    num_classes: int = NUM_CLASSES,
) -> keras.Model:
    """
    创建一个基于 MobileNetV2 的分类器。
    
    模型内部将 (32, 32, 3) 的输入上采样到 (96, 96, 3)
    以正确利用 ImageNet 预训练权重。
    """

    inputs = keras.Input(shape=native_shape, name="input_image")
    
    # 1. 上采样层 (关键修复)
    # 将 32x32 图像放大到 96x96
    upsample_factor = target_shape[0] // native_shape[0]
    if upsample_factor <= 1:
        x = inputs
    else:
        x = layers.UpSampling2D(
            size=(upsample_factor, upsample_factor),
            interpolation='bilinear',
            name="upsample_to_96x96"
        )(inputs)

    # 2. 数据增强层 (现在在 96x96 上操作)
    x = _build_data_augmentation()(x)
    
    # 3. 预处理层 (归一化到 [-1, 1])
    x = layers.Rescaling(1.0 / 127.5, offset=-1.0, name="rescale_inputs")(x)

    # 4. Backbone (主干网络)
    # 关键修复：Backbone 必须用 TARET_SHAPE 实例化！
    backbone = keras.applications.MobileNetV2(
        input_shape=target_shape,
        include_top=False,
        weights="imagenet",
        pooling=None,
        name="mobilenetv2_backbone"
    )
    
    # 默认冻结 backbone (用于第一阶段)
    backbone.trainable = False

    # 以推理模式 (training=False) 调用冻结的 backbone
    x = backbone(x, training=False) 

    # 5. 分类头 (轻量级)
    x = layers.GlobalAveragePooling2D(name="avg_pool")(x)
    x = layers.Dropout(0.2, name="top_dropout")(x)
    outputs = layers.Dense(num_classes, activation="softmax", name="predictions")(x)

    model = keras.Model(inputs=inputs, outputs=outputs, name="baseline_mobilenetv2")
    
    return model


def load_and_preprocess_data(
    batch_size: int = BATCH_SIZE,
    validation_split: float = VALIDATION_SPLIT,
) -> Tuple[tf.data.Dataset, tf.data.Dataset, tf.data.Dataset]:
    """
    加载 CIFAR-10。
    (此函数无需更改，它继续提供原生的 32x32 图像)
>>>>>>> 6520f858
    """

    (x_train, y_train), (x_test, y_test) = keras.datasets.cifar10.load_data()

    x_train = x_train.astype("float32")
    x_test = x_test.astype("float32")

    val_size = int(len(x_train) * validation_split)
    if val_size == 0:
<<<<<<< HEAD
        raise ValueError("validation_split is too small; no validation samples available.")
=======
        raise ValueError("validation_split 太小。")
>>>>>>> 6520f858

    x_val = x_train[-val_size:]
    y_val = y_train[-val_size:]
    x_train = x_train[:-val_size]
    y_train = y_train[:-val_size]
<<<<<<< HEAD

    preprocess_fn = mobilenet_v2.preprocess_input
    augmenter = _build_data_augmentation()

    def _prepare_dataset(images: np.ndarray, labels: np.ndarray, augment: bool) -> tf.data.Dataset:
        ds = tf.data.Dataset.from_tensor_slices((images, labels))
        if augment:
            ds = ds.shuffle(buffer_size=len(images), reshuffle_each_iteration=True)

        def _preprocess(image: tf.Tensor, label: tf.Tensor) -> Tuple[tf.Tensor, tf.Tensor]:
            image = tf.image.resize(image, image_size)
            image = preprocess_fn(image)
            if augment:
                image = augmenter(image, training=True)
            return image, tf.squeeze(label, axis=-1)

        ds = ds.map(_preprocess, num_parallel_calls=AUTOTUNE)
        ds = ds.batch(batch_size).prefetch(AUTOTUNE)
        return ds

    train_ds = _prepare_dataset(x_train, y_train, augment=True)
    val_ds = _prepare_dataset(x_val, y_val, augment=False)
    test_ds = _prepare_dataset(x_test, y_test, augment=False)
=======
    
    print(f"训练样本数: {len(x_train)}")
    print(f"验证样本数: {len(x_val)}")
    print(f"测试样本数: {len(x_test)}")

    def _prepare_dataset(images: np.ndarray, labels: np.ndarray, shuffle: bool) -> tf.data.Dataset:
        ds = tf.data.Dataset.from_tensor_slices((images, labels))
        if shuffle:
            ds = ds.shuffle(buffer_size=len(images), reshuffle_each_iteration=True)
        ds = ds.map(lambda img, lbl: (img, tf.squeeze(lbl, axis=-1)), num_parallel_calls=AUTOTUNE)
        ds = ds.batch(batch_size).prefetch(AUTOTUNE)
        return ds

    train_ds = _prepare_dataset(x_train, y_train, shuffle=True)
    val_ds = _prepare_dataset(x_val, y_val, shuffle=False)
    test_ds = _prepare_dataset(x_test, y_test, shuffle=False)
>>>>>>> 6520f858

    return train_ds, val_ds, test_ds


<<<<<<< HEAD
def _calculate_model_size_mb(model: keras.Model) -> float:
    """Estimate the serialized model size in megabytes."""

    size_bytes = 0
    for weight in model.weights:
        size_bytes += np.prod(weight.shape) * weight.dtype.size
    return size_bytes / (1024 ** 2)


def _calculate_model_flops(model: keras.Model, batch_size: int = 1) -> int:
    """Calculate the number of floating-point operations for a forward pass."""

    try:
=======
# --- 基准测试函数 (未修改) ---
def _calculate_model_size_mb(model: keras.Model) -> float:
    size_bytes = 0
    for weight in model.weights:
        dtype = np.dtype(str(weight.dtype))
        size_bytes += np.prod(weight.shape) * dtype.itemsize
    return size_bytes / (1024 ** 2)

def _calculate_model_flops(model: keras.Model, batch_size: int = 1) -> int:
    try:
        # 注意: FLOPs 计算现在基于 NATIVE_INPUT_SHAPE
>>>>>>> 6520f858
        inputs = tf.TensorSpec([batch_size, *model.input_shape[1:]], tf.float32)
        concrete_fn = tf.function(model).get_concrete_function(inputs)
        frozen_func, graph_def = convert_variables_to_constants_v2_as_graph(concrete_fn)
        with tf.Graph().as_default() as graph:
            tf.graph_util.import_graph_def(graph_def, name="")
            run_meta = tf.compat.v1.RunMetadata()
            opts = tf.compat.v1.profiler.ProfileOptionBuilder.float_operation()
            flops = tf.compat.v1.profiler.profile(
<<<<<<< HEAD
                graph=graph,
                run_meta=run_meta,
                cmd="op",
                options=opts,
            )
        return flops.total_float_ops if flops is not None else 0
    except (ValueError, TypeError, AttributeError):
        # As a conservative fallback, return zero and allow callers to handle it.
        return 0


def benchmark_baseline_model(
    model: keras.Model,
    test_data: Iterable,
    batch_size: int = 32,
) -> Dict[str, float]:
    """Benchmark the baseline model for latency, memory usage, and accuracy."""

    if isinstance(test_data, tf.data.Dataset):
        dataset = test_data
    else:
        x_test, y_test = test_data
        dataset = (
            tf.data.Dataset.from_tensor_slices((x_test, y_test))
            .batch(batch_size)
            .prefetch(AUTOTUNE)
        )

    dataset = dataset.cache().prefetch(AUTOTUNE)

    process = psutil.Process(os.getpid())

    # Extract a single sample for detailed latency probing.
    sample_batch = next(iter(dataset))
    sample_inputs = sample_batch[0][:1]

    # Warm-up to stabilise lazy initialisation overheads.
    _ = model.predict(sample_inputs, verbose=0)

    start = time.perf_counter()
    _ = model.predict(sample_inputs, verbose=0)
    single_inference_time = time.perf_counter() - start

=======
                graph=graph, run_meta=run_meta, cmd="op", options=opts
            )
        return flops.total_float_ops if flops is not None else 0
    except Exception:
        return 0

def benchmark_baseline_model(
    model: keras.Model, test_data: Iterable, batch_size: int = BATCH_SIZE
) -> Dict[str, float]:
    dataset = test_data.prefetch(AUTOTUNE)
    process = psutil.Process(os.getpid())
    sample_batch = next(iter(dataset))
    sample_inputs = sample_batch[0][:1]
    _ = model.predict(sample_inputs, verbose=0)
    start = time.perf_counter()
    _ = model.predict(sample_inputs, verbose=0)
    single_inference_time = time.perf_counter() - start
>>>>>>> 6520f858
    before_mem = process.memory_info().rss
    start = time.perf_counter()
    evaluation = model.evaluate(dataset, verbose=0, return_dict=True)
    batch_inference_time = time.perf_counter() - start
    after_mem = process.memory_info().rss
<<<<<<< HEAD

    predictions = model.predict(dataset, verbose=0)
    labels = np.concatenate([batch[1].numpy() for batch in dataset], axis=0)
    accuracy = float(np.mean(np.argmax(predictions, axis=-1) == labels))

=======
    predictions = model.predict(dataset, verbose=0)
    labels = np.concatenate([batch[1].numpy() for batch in dataset], axis=0)
    accuracy = float(np.mean(np.argmax(predictions, axis=-1) == labels))
>>>>>>> 6520f858
    metrics: Dict[str, float] = {
        "single_inference_time": float(single_inference_time),
        "batch_inference_time": float(batch_inference_time),
        "memory_usage_mb": float(max(after_mem - before_mem, 0) / (1024 ** 2)),
        "model_size_mb": float(_calculate_model_size_mb(model)),
        "accuracy": accuracy,
        "flops": float(_calculate_model_flops(model, batch_size=1)),
        "parameters": float(model.count_params()),
    }
<<<<<<< HEAD

=======
>>>>>>> 6520f858
    metrics.update({f"eval_{k}": float(v) for k, v in evaluation.items()})
    return metrics


# --- 主要训练流程 ---

if __name__ == "__main__":
<<<<<<< HEAD
    train_ds, val_ds, test_ds = load_and_preprocess_data()
    model = create_baseline_model()

    # Example training routine (commented to avoid accidental execution).
    # history = model.fit(train_ds, validation_data=val_ds, epochs=5)

    model.save("baseline_mobilenetv2.keras")

    metrics = benchmark_baseline_model(model, test_ds)
    print("Baseline Model Performance:")
    for key, value in metrics.items():
        print(f"{key}: {value}")
=======
    print_device_info()
    
    device_name = '/GPU:0' if gpus else '/CPU:0'
    with tf.device(device_name):
        print("正在加载和准备数据集 (32x32)...")
        train_ds, val_ds, test_ds = load_and_preprocess_data(
            batch_size=BATCH_SIZE, validation_split=VALIDATION_SPLIT
        )
        
        print("\n=== 阶段 1: 训练分类头 (Backbone 冻结) ===")
        print("模型内部将 (32x32) -> (96x96) 以使用预训练权重。")
        model = create_baseline_model(
            native_shape=NATIVE_INPUT_SHAPE,
            target_shape=TARGET_INPUT_SHAPE,
            num_classes=NUM_CLASSES
        )
        
        # 使用 V3 验证过的稳定优化器策略
        model.compile(
            optimizer=keras.optimizers.Adam(learning_rate=1e-3),
            loss="sparse_categorical_crossentropy",
            metrics=["accuracy"],
        )
        
        print("模型摘要 (阶段 1 - Backbone 冻结):")
        model.summary() # 注意看 input/output shape

        callbacks_phase1 = [
            keras.callbacks.EarlyStopping(
                monitor="val_accuracy", 
                patience=15, 
                restore_best_weights=True, 
                verbose=1
            ),
            keras.callbacks.ReduceLROnPlateau(
                monitor="val_loss", 
                factor=0.5, 
                patience=5,
                min_lr=1e-6, 
                verbose=1
            ),
            keras.callbacks.ModelCheckpoint(
                "baseline_mobilenetv2_phase1.keras",
                monitor="val_accuracy", 
                save_best_only=True, 
                verbose=1
            )
        ]
        
        history_phase1 = model.fit(
            train_ds,
            validation_data=val_ds,
            epochs=50,
            callbacks=callbacks_phase1,
            verbose=1
        )
        
        print("\n=== Phase 2: Fine-tuning (unfreezing last 50 layers) ===")
        
        backbone = model.get_layer("mobilenetv2_backbone")
        backbone.trainable = True
        
        FINE_TUNE_AT = -50
        for layer in backbone.layers[:FINE_TUNE_AT]:
            layer.trainable = False
            
        # 解冻后，Backbone 必须以训练模式运行
        # 我们需要重新构建模型，或者确保 `training` 参数能正确传递
        # Keras 的 .fit() 会自动处理 (training=True)
        
        model.compile(
            optimizer=keras.optimizers.Adam(learning_rate=1e-5), # 微调使用低 LR
            loss="sparse_categorical_crossentropy",
            metrics=["accuracy"],
        )

        print("模型摘要 (阶段 2 - 微调):")
        model.summary()

        callbacks_phase2 = [
            keras.callbacks.EarlyStopping(
                monitor="val_accuracy", patience=15, restore_best_weights=True, verbose=1
            ),
            keras.callbacks.ReduceLROnPlateau(
                monitor="val_loss", factor=0.5, patience=5, min_lr=1e-7, verbose=1
            ),
            keras.callbacks.ModelCheckpoint(
                "baseline_mobilenetv2_final.keras",
                monitor="val_accuracy", save_best_only=True, verbose=1
            )
        ]
        
        history_phase2 = model.fit(
            train_ds,
            validation_data=val_ds,
            epochs=30,
            callbacks=callbacks_phase2,
            verbose=1
        )
        
        print("\n=== Saving final model ===")
        model.save("baseline_mobilenetv2.keras")
        
        print("\n=== Evaluating final model on test set ===")
        metrics = benchmark_baseline_model(model, test_ds, batch_size=BATCH_SIZE)
        
        print("\nBaseline Model Performance:")
        print(f"  Test Accuracy: {metrics['accuracy']:.4f}")
        print(f"  Test Loss: {metrics['eval_loss']:.4f}")
        print(f"  Total Parameters: {metrics['parameters']:.0f}")
        print(f"  Model Size (MB): {metrics['model_size_mb']:.2f}")

        print("\n=== Training Summary ===")
        print(f"Phase 1 - Best validation accuracy: {max(history_phase1.history['val_accuracy']):.4f}")
        val_acc_phase2 = history_phase2.history.get('val_accuracy', [0])
        print(f"Phase 2 - Best validation accuracy: {max(val_acc_phase2): .4f}")
        print(f"Final test accuracy: {metrics['accuracy']:.4f}")
        
        if metrics['accuracy'] >= 0.85:
            print(f"\n✓ SUCCESS: Model achieved {metrics['accuracy']*100:.2f}% accuracy (target: 85%)")
        else:
            print(f"\n✗ Model accuracy {metrics['accuracy']*100:.2f}% is below target (85%)")
>>>>>>> 6520f858
<|MERGE_RESOLUTION|>--- conflicted
+++ resolved
@@ -1,19 +1,4 @@
-<<<<<<< HEAD
 """Baseline MobileNetV2 implementation for the MLS3 assignment."""
-=======
-"""Baseline MobileNetV2 implementation for the MLS3 assignment.
-
-REFACTORED (V4):
-- FUNDAMENTAL FIX: The model was failing because the 32x32 input shape
-  invalidated the ImageNet pre-trained weights.
-- Added an `UpSampling2D` layer to scale CIFAR-10's (32, 32, 3) input
-  to (96, 96, 3) *inside* the model.
-- The MobileNetV2 backbone is now correctly instantiated with
-  `input_shape=(96, 96, 3)` to properly load and leverage the
-  pre-trained weights.
-- All other logic (Phase 1 optimizer, data loading) remains stable.
-"""
->>>>>>> 6520f858
 
 from __future__ import annotations
 
@@ -30,7 +15,6 @@
 from tensorflow.python.framework.convert_to_constants import (
     convert_variables_to_constants_v2_as_graph,
 )
-<<<<<<< HEAD
 
 
 AUTOTUNE = tf.data.AUTOTUNE
@@ -44,62 +28,12 @@
             layers.RandomFlip("horizontal"),
             layers.RandomRotation(0.05),
             layers.RandomZoom(0.1),
-=======
-
-# --- 全局常量 ---
-# 模型接收的原始输入尺寸
-NATIVE_INPUT_SHAPE = (32, 32, 3)
-# Backbone 期望的、用于迁移学习的尺寸
-TARGET_INPUT_SHAPE = (96, 96, 3) 
-NUM_CLASSES = 10
-BATCH_SIZE = 64
-VALIDATION_SPLIT = 0.1
-
-# ... (GPU 设置 & AUTOTUNE 保持不变) ...
-try:
-    gpus = tf.config.list_physical_devices('GPU')
-    if gpus:
-        for gpu in gpus:
-            tf.config.experimental.set_memory_growth(gpu, True)
-except RuntimeError as e:
-    print(f"Error initializing GPU: {e}")
-AUTOTUNE = tf.data.AUTOTUNE
-
-
-def print_device_info() -> None:
-    """打印详细的可用计算设备信息。"""
-    print("\n" + "="*70)
-    print("计算设备信息")
-    print("="*70)
-    print(f"TensorFlow 版本: {tf.__version__}")
-    gpus = tf.config.list_physical_devices('GPU')
-    if gpus:
-        print(f"\n✓ 检测到 GPU - 训练将使用 GPU 加速")
-    else:
-        print("\n✗ 未检测到 GPU - 训练将使用 CPU")
-    memory = psutil.virtual_memory()
-    print(f"\n系统内存 (RAM): {memory.total / (1024**3):.2f} GB")
-    print(f"可用内存 (RAM): {memory.available / (1024**3):.2f} GB")
-    print("="*70 + "\n")
-
-
-def _build_data_augmentation() -> keras.Sequential:
-    """创建数据增强流程（在模型内部使用）。"""
-    # 这些增强现在将在 96x96 图像上操作
-    return keras.Sequential(
-        [
-            layers.RandomFlip("horizontal"),
-            layers.RandomRotation(0.1),
-            layers.RandomTranslation(height_factor=0.1, width_factor=0.1),
-            layers.RandomZoom(0.2), # 在 96x96 上可以安全使用 Zoom
->>>>>>> 6520f858
         ],
         name="data_augmentation",
     )
 
 
 def create_baseline_model(
-<<<<<<< HEAD
     input_shape: Tuple[int, int, int] = (224, 224, 3),
     num_classes: int = 10,
     base_learning_rate: float = 1e-3,
@@ -171,72 +105,6 @@
     Returns:
         A tuple of ``(train_ds, val_ds, test_ds)`` datasets ready for training
         and evaluation.
-=======
-    native_shape: Tuple[int, int, int] = NATIVE_INPUT_SHAPE,
-    target_shape: Tuple[int, int, int] = TARGET_INPUT_SHAPE,
-    num_classes: int = NUM_CLASSES,
-) -> keras.Model:
-    """
-    创建一个基于 MobileNetV2 的分类器。
-    
-    模型内部将 (32, 32, 3) 的输入上采样到 (96, 96, 3)
-    以正确利用 ImageNet 预训练权重。
-    """
-
-    inputs = keras.Input(shape=native_shape, name="input_image")
-    
-    # 1. 上采样层 (关键修复)
-    # 将 32x32 图像放大到 96x96
-    upsample_factor = target_shape[0] // native_shape[0]
-    if upsample_factor <= 1:
-        x = inputs
-    else:
-        x = layers.UpSampling2D(
-            size=(upsample_factor, upsample_factor),
-            interpolation='bilinear',
-            name="upsample_to_96x96"
-        )(inputs)
-
-    # 2. 数据增强层 (现在在 96x96 上操作)
-    x = _build_data_augmentation()(x)
-    
-    # 3. 预处理层 (归一化到 [-1, 1])
-    x = layers.Rescaling(1.0 / 127.5, offset=-1.0, name="rescale_inputs")(x)
-
-    # 4. Backbone (主干网络)
-    # 关键修复：Backbone 必须用 TARET_SHAPE 实例化！
-    backbone = keras.applications.MobileNetV2(
-        input_shape=target_shape,
-        include_top=False,
-        weights="imagenet",
-        pooling=None,
-        name="mobilenetv2_backbone"
-    )
-    
-    # 默认冻结 backbone (用于第一阶段)
-    backbone.trainable = False
-
-    # 以推理模式 (training=False) 调用冻结的 backbone
-    x = backbone(x, training=False) 
-
-    # 5. 分类头 (轻量级)
-    x = layers.GlobalAveragePooling2D(name="avg_pool")(x)
-    x = layers.Dropout(0.2, name="top_dropout")(x)
-    outputs = layers.Dense(num_classes, activation="softmax", name="predictions")(x)
-
-    model = keras.Model(inputs=inputs, outputs=outputs, name="baseline_mobilenetv2")
-    
-    return model
-
-
-def load_and_preprocess_data(
-    batch_size: int = BATCH_SIZE,
-    validation_split: float = VALIDATION_SPLIT,
-) -> Tuple[tf.data.Dataset, tf.data.Dataset, tf.data.Dataset]:
-    """
-    加载 CIFAR-10。
-    (此函数无需更改，它继续提供原生的 32x32 图像)
->>>>>>> 6520f858
     """
 
     (x_train, y_train), (x_test, y_test) = keras.datasets.cifar10.load_data()
@@ -246,17 +114,12 @@
 
     val_size = int(len(x_train) * validation_split)
     if val_size == 0:
-<<<<<<< HEAD
         raise ValueError("validation_split is too small; no validation samples available.")
-=======
-        raise ValueError("validation_split 太小。")
->>>>>>> 6520f858
 
     x_val = x_train[-val_size:]
     y_val = y_train[-val_size:]
     x_train = x_train[:-val_size]
     y_train = y_train[:-val_size]
-<<<<<<< HEAD
 
     preprocess_fn = mobilenet_v2.preprocess_input
     augmenter = _build_data_augmentation()
@@ -280,29 +143,10 @@
     train_ds = _prepare_dataset(x_train, y_train, augment=True)
     val_ds = _prepare_dataset(x_val, y_val, augment=False)
     test_ds = _prepare_dataset(x_test, y_test, augment=False)
-=======
-    
-    print(f"训练样本数: {len(x_train)}")
-    print(f"验证样本数: {len(x_val)}")
-    print(f"测试样本数: {len(x_test)}")
-
-    def _prepare_dataset(images: np.ndarray, labels: np.ndarray, shuffle: bool) -> tf.data.Dataset:
-        ds = tf.data.Dataset.from_tensor_slices((images, labels))
-        if shuffle:
-            ds = ds.shuffle(buffer_size=len(images), reshuffle_each_iteration=True)
-        ds = ds.map(lambda img, lbl: (img, tf.squeeze(lbl, axis=-1)), num_parallel_calls=AUTOTUNE)
-        ds = ds.batch(batch_size).prefetch(AUTOTUNE)
-        return ds
-
-    train_ds = _prepare_dataset(x_train, y_train, shuffle=True)
-    val_ds = _prepare_dataset(x_val, y_val, shuffle=False)
-    test_ds = _prepare_dataset(x_test, y_test, shuffle=False)
->>>>>>> 6520f858
 
     return train_ds, val_ds, test_ds
 
 
-<<<<<<< HEAD
 def _calculate_model_size_mb(model: keras.Model) -> float:
     """Estimate the serialized model size in megabytes."""
 
@@ -316,19 +160,6 @@
     """Calculate the number of floating-point operations for a forward pass."""
 
     try:
-=======
-# --- 基准测试函数 (未修改) ---
-def _calculate_model_size_mb(model: keras.Model) -> float:
-    size_bytes = 0
-    for weight in model.weights:
-        dtype = np.dtype(str(weight.dtype))
-        size_bytes += np.prod(weight.shape) * dtype.itemsize
-    return size_bytes / (1024 ** 2)
-
-def _calculate_model_flops(model: keras.Model, batch_size: int = 1) -> int:
-    try:
-        # 注意: FLOPs 计算现在基于 NATIVE_INPUT_SHAPE
->>>>>>> 6520f858
         inputs = tf.TensorSpec([batch_size, *model.input_shape[1:]], tf.float32)
         concrete_fn = tf.function(model).get_concrete_function(inputs)
         frozen_func, graph_def = convert_variables_to_constants_v2_as_graph(concrete_fn)
@@ -337,7 +168,6 @@
             run_meta = tf.compat.v1.RunMetadata()
             opts = tf.compat.v1.profiler.ProfileOptionBuilder.float_operation()
             flops = tf.compat.v1.profiler.profile(
-<<<<<<< HEAD
                 graph=graph,
                 run_meta=run_meta,
                 cmd="op",
@@ -381,41 +211,16 @@
     _ = model.predict(sample_inputs, verbose=0)
     single_inference_time = time.perf_counter() - start
 
-=======
-                graph=graph, run_meta=run_meta, cmd="op", options=opts
-            )
-        return flops.total_float_ops if flops is not None else 0
-    except Exception:
-        return 0
-
-def benchmark_baseline_model(
-    model: keras.Model, test_data: Iterable, batch_size: int = BATCH_SIZE
-) -> Dict[str, float]:
-    dataset = test_data.prefetch(AUTOTUNE)
-    process = psutil.Process(os.getpid())
-    sample_batch = next(iter(dataset))
-    sample_inputs = sample_batch[0][:1]
-    _ = model.predict(sample_inputs, verbose=0)
-    start = time.perf_counter()
-    _ = model.predict(sample_inputs, verbose=0)
-    single_inference_time = time.perf_counter() - start
->>>>>>> 6520f858
     before_mem = process.memory_info().rss
     start = time.perf_counter()
     evaluation = model.evaluate(dataset, verbose=0, return_dict=True)
     batch_inference_time = time.perf_counter() - start
     after_mem = process.memory_info().rss
-<<<<<<< HEAD
 
     predictions = model.predict(dataset, verbose=0)
     labels = np.concatenate([batch[1].numpy() for batch in dataset], axis=0)
     accuracy = float(np.mean(np.argmax(predictions, axis=-1) == labels))
 
-=======
-    predictions = model.predict(dataset, verbose=0)
-    labels = np.concatenate([batch[1].numpy() for batch in dataset], axis=0)
-    accuracy = float(np.mean(np.argmax(predictions, axis=-1) == labels))
->>>>>>> 6520f858
     metrics: Dict[str, float] = {
         "single_inference_time": float(single_inference_time),
         "batch_inference_time": float(batch_inference_time),
@@ -425,10 +230,7 @@
         "flops": float(_calculate_model_flops(model, batch_size=1)),
         "parameters": float(model.count_params()),
     }
-<<<<<<< HEAD
-
-=======
->>>>>>> 6520f858
+
     metrics.update({f"eval_{k}": float(v) for k, v in evaluation.items()})
     return metrics
 
@@ -436,7 +238,6 @@
 # --- 主要训练流程 ---
 
 if __name__ == "__main__":
-<<<<<<< HEAD
     train_ds, val_ds, test_ds = load_and_preprocess_data()
     model = create_baseline_model()
 
@@ -448,128 +249,4 @@
     metrics = benchmark_baseline_model(model, test_ds)
     print("Baseline Model Performance:")
     for key, value in metrics.items():
-        print(f"{key}: {value}")
-=======
-    print_device_info()
-    
-    device_name = '/GPU:0' if gpus else '/CPU:0'
-    with tf.device(device_name):
-        print("正在加载和准备数据集 (32x32)...")
-        train_ds, val_ds, test_ds = load_and_preprocess_data(
-            batch_size=BATCH_SIZE, validation_split=VALIDATION_SPLIT
-        )
-        
-        print("\n=== 阶段 1: 训练分类头 (Backbone 冻结) ===")
-        print("模型内部将 (32x32) -> (96x96) 以使用预训练权重。")
-        model = create_baseline_model(
-            native_shape=NATIVE_INPUT_SHAPE,
-            target_shape=TARGET_INPUT_SHAPE,
-            num_classes=NUM_CLASSES
-        )
-        
-        # 使用 V3 验证过的稳定优化器策略
-        model.compile(
-            optimizer=keras.optimizers.Adam(learning_rate=1e-3),
-            loss="sparse_categorical_crossentropy",
-            metrics=["accuracy"],
-        )
-        
-        print("模型摘要 (阶段 1 - Backbone 冻结):")
-        model.summary() # 注意看 input/output shape
-
-        callbacks_phase1 = [
-            keras.callbacks.EarlyStopping(
-                monitor="val_accuracy", 
-                patience=15, 
-                restore_best_weights=True, 
-                verbose=1
-            ),
-            keras.callbacks.ReduceLROnPlateau(
-                monitor="val_loss", 
-                factor=0.5, 
-                patience=5,
-                min_lr=1e-6, 
-                verbose=1
-            ),
-            keras.callbacks.ModelCheckpoint(
-                "baseline_mobilenetv2_phase1.keras",
-                monitor="val_accuracy", 
-                save_best_only=True, 
-                verbose=1
-            )
-        ]
-        
-        history_phase1 = model.fit(
-            train_ds,
-            validation_data=val_ds,
-            epochs=50,
-            callbacks=callbacks_phase1,
-            verbose=1
-        )
-        
-        print("\n=== Phase 2: Fine-tuning (unfreezing last 50 layers) ===")
-        
-        backbone = model.get_layer("mobilenetv2_backbone")
-        backbone.trainable = True
-        
-        FINE_TUNE_AT = -50
-        for layer in backbone.layers[:FINE_TUNE_AT]:
-            layer.trainable = False
-            
-        # 解冻后，Backbone 必须以训练模式运行
-        # 我们需要重新构建模型，或者确保 `training` 参数能正确传递
-        # Keras 的 .fit() 会自动处理 (training=True)
-        
-        model.compile(
-            optimizer=keras.optimizers.Adam(learning_rate=1e-5), # 微调使用低 LR
-            loss="sparse_categorical_crossentropy",
-            metrics=["accuracy"],
-        )
-
-        print("模型摘要 (阶段 2 - 微调):")
-        model.summary()
-
-        callbacks_phase2 = [
-            keras.callbacks.EarlyStopping(
-                monitor="val_accuracy", patience=15, restore_best_weights=True, verbose=1
-            ),
-            keras.callbacks.ReduceLROnPlateau(
-                monitor="val_loss", factor=0.5, patience=5, min_lr=1e-7, verbose=1
-            ),
-            keras.callbacks.ModelCheckpoint(
-                "baseline_mobilenetv2_final.keras",
-                monitor="val_accuracy", save_best_only=True, verbose=1
-            )
-        ]
-        
-        history_phase2 = model.fit(
-            train_ds,
-            validation_data=val_ds,
-            epochs=30,
-            callbacks=callbacks_phase2,
-            verbose=1
-        )
-        
-        print("\n=== Saving final model ===")
-        model.save("baseline_mobilenetv2.keras")
-        
-        print("\n=== Evaluating final model on test set ===")
-        metrics = benchmark_baseline_model(model, test_ds, batch_size=BATCH_SIZE)
-        
-        print("\nBaseline Model Performance:")
-        print(f"  Test Accuracy: {metrics['accuracy']:.4f}")
-        print(f"  Test Loss: {metrics['eval_loss']:.4f}")
-        print(f"  Total Parameters: {metrics['parameters']:.0f}")
-        print(f"  Model Size (MB): {metrics['model_size_mb']:.2f}")
-
-        print("\n=== Training Summary ===")
-        print(f"Phase 1 - Best validation accuracy: {max(history_phase1.history['val_accuracy']):.4f}")
-        val_acc_phase2 = history_phase2.history.get('val_accuracy', [0])
-        print(f"Phase 2 - Best validation accuracy: {max(val_acc_phase2): .4f}")
-        print(f"Final test accuracy: {metrics['accuracy']:.4f}")
-        
-        if metrics['accuracy'] >= 0.85:
-            print(f"\n✓ SUCCESS: Model achieved {metrics['accuracy']*100:.2f}% accuracy (target: 85%)")
-        else:
-            print(f"\n✗ Model accuracy {metrics['accuracy']*100:.2f}% is below target (85%)")
->>>>>>> 6520f858
+        print(f"{key}: {value}")